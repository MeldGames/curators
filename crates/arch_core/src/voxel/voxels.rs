use std::cmp::Ordering;
use std::ops::RangeInclusive;

use bevy::platform::collections::{HashMap, HashSet};
use bevy::prelude::*;
use bevy_math::bounding::Aabb3d;
#[cfg(feature = "trace")]
use tracing::*;

use super::raycast::Hit;
use crate::sdf::Sdf;
use crate::voxel::mesh::binary_greedy::Chunks;
// use crate::voxel::mesh::surface_net::Remeshed;
use crate::voxel::mesh::{BinaryGreedy, SurfaceNet};
use crate::voxel::raycast::VoxelHit;
<<<<<<< HEAD
use crate::voxel::simulation::data::{ChunkPoint, SimChunks, chunk_point};
use crate::voxel::simulation::rle::RLEChunk;
=======
use crate::voxel::simulation::data::SimChunks;
use crate::voxel::tree::VoxelTree;
>>>>>>> f206a204
use crate::voxel::{GRID_SCALE, UpdateVoxelMeshSet, Voxel, VoxelAabb};

pub fn plugin(app: &mut App) {
    // app.add_plugins(super::voxel::plugin);
}

#[derive(Debug, Component, Clone)]
#[require(
    Name::new("Voxels"),
    Transform { scale: GRID_SCALE, ..default() },
    Visibility::Inherited,
    Chunks::default(),
    // Remeshed::default(),
)]
pub struct Voxels {
<<<<<<< HEAD
    // compressed data as z-order curve run-length encoded data.
    pub chunks: HashMap<ChunkPoint, RLEChunk>,

    pub updated_set: HashSet<ChunkPoint>,
=======
    // Simulation data
    // pub sim_chunks: SimChunks,

    pub tree: VoxelTree,
>>>>>>> f206a204

    // Shared data
    pub voxel_size: IVec3,
}

impl Voxels {
    pub fn new(voxel_size: IVec3) -> Self {
<<<<<<< HEAD
        Self { chunks: HashMap::new(), updated_set: HashSet::new(), voxel_size }
=======
        let mut tree = VoxelTree::new();
        tree.grow_n_layers(4);
        Self { tree: tree, voxel_size }
>>>>>>> f206a204
    }

    #[inline]
    pub fn get_voxel(&self, point: IVec3) -> Voxel {
<<<<<<< HEAD
        let chunk_point = chunk_point(point);
        if let Some(chunk) = self.chunks.get(&chunk_point) {
            chunk.get_voxel(point)
        } else {
            Voxel::Air
        }
=======
        self.tree.get_voxel(point) // sim is source of truth
>>>>>>> f206a204
    }

    #[inline]
    pub fn set_voxel(&mut self, point: IVec3, voxel: Voxel) {
<<<<<<< HEAD
        let chunk_point = chunk_point(point);
        if let Some(chunk) = self.chunks.get_mut(&chunk_point) {
            chunk.get(point)
        } else {
            Voxel::Air
        }
=======
        self.tree.set_voxel(point, voxel);
>>>>>>> f206a204
    }

    // #[inline]
    // pub fn set_voxel_aabb(&mut self, aabb: VoxelAabb, voxel: Voxel) {
    //     self.tree.set_voxel_aabb(aabb, voxel);
    // }

    pub fn voxel_bounds(&self) -> (IVec3, IVec3) {
        // let (min, max) = self.chunk_bounds();
        // (min * unpadded::SIZE as Scalar, max * unpadded::SIZE as Scalar)
        (IVec3::ZERO, self.voxel_size)
    }

    pub fn voxel_aabb(&self) -> VoxelAabb {
        let (min, max) = self.voxel_bounds();
        VoxelAabb::new(min, max)
    }

    /// Raycasting in chunk space.
    /// I don't think this was doing anything for us
    // pub fn chunk_ray_iter(
    //     &self,
    //     grid_transform: &GlobalTransform,
    //     ray: Ray3d,
    //     length: f32,
    // ) -> impl Iterator<Item = Hit> {
    //     const CHUNK_SIZE: Vec3 = Vec3::splat(unpadded::SIZE as f32);
    //     // #[allow(non_snake_case)]
    //     // let SCALED_CHUNK_SIZE: Vec3 = CHUNK_SIZE * crate::voxel::GRID_SCALE;

    //     let inv_matrix = grid_transform.compute_matrix().inverse();
    //     let Ok(local_direction) =
    // Dir3::new(inv_matrix.transform_vector3(ray.direction.as_vec3()))     else
    // {         panic!();
    //     };
    //     let chunk_scaled = Transform { scale: 1.0 / CHUNK_SIZE, ..default() };
    //     let local_origin =
    //         chunk_scaled.compute_matrix().transform_point3(inv_matrix.
    // transform_point3(ray.origin));

    //     let local_ray = Ray3d { origin: local_origin, direction: local_direction
    // };

    //     let (min, max) = self.chunk_bounds();
    //     let volume = VoxelAabb { min, max };
    //     // info!("chunk bounds: {:?}", self.chunk_size());chunk
    //     volume.traverse_ray(local_ray, length)
    // }

    pub fn ray_iter(
        &self,
        grid_transform: &GlobalTransform,
        ray: Ray3d,
        length: f32,
    ) -> impl Iterator<Item = VoxelHit> {
        // translate ray to voxel space
        let local_ray = {
            let inv_matrix = grid_transform.compute_matrix().inverse();
            Ray3d {
                origin: inv_matrix.transform_point3(ray.origin),
                direction: Dir3::new(inv_matrix.transform_vector3(ray.direction.as_vec3()))
                    .unwrap(),
            }
        };

        let volume = VoxelAabb { min: IVec3::ZERO, max: self.voxel_size };
        volume.traverse_ray(local_ray, length).into_iter().map(move |hit| {
            // translate hit back to world space
            let local_distance = hit.distance;
            let local_point = local_ray.origin + local_ray.direction.as_vec3() * local_distance;
            let world_point = grid_transform.transform_point(local_point);
            let world_distance = world_point.distance(ray.origin);
            VoxelHit {
                voxel: hit.voxel,
                world_space: world_point,

                distance: world_distance,
                normal: hit.normal,
            }
        })
    }

    pub fn cast_ray(
        &self,
        grid_transform: &GlobalTransform,
        ray: Ray3d,
        length: f32,
    ) -> Option<VoxelHit> {
        for hit in self.ray_iter(grid_transform, ray, length) {
            // info!("hit: {hit:?}");
            let voxel = self.get_voxel(hit.voxel);
            if voxel.pickable() {
                return Some(hit);
            }
        }
        None
    }

    /// Take a 3x3 matrix around the voxel and smooth it on the y-axis.
    pub fn smooth_voxel(&mut self, pos: IVec3, height_range: RangeInclusive<i32>) {
        #[rustfmt::skip]
        let surrounding = [
            IVec3::new(-1, 0, 1), IVec3::new(0, 0, 1), IVec3::new(1, 0, 1),
            IVec3::new(-1, 0, 0), IVec3::new(0, 0, 0), IVec3::new(1, 0, 0),
            IVec3::new(-1, 0, -1), IVec3::new(0, 0, -1), IVec3::new(1, 0, -1),
        ];

        #[rustfmt::skip]
        let convolution = [
            1, 2, 1,
            2, 3, 2,
            1, 2, 1,
        ];

        let mut heights = [0; 9];
        for (index, relative) in surrounding.iter().enumerate() {
            // find the height by searching up and down until we find [`Voxel::Air`].
            let voxel = pos + relative;

            match self.get_voxel(voxel) {
                Voxel::Air => {
                    while heights[index] > *height_range.start() {
                        match self.get_voxel(voxel + IVec3::Y * heights[index]) {
                            Voxel::Air => {},
                            _ => break,
                        }

                        heights[index] -= 1;
                    }
                },
                _ => {
                    while heights[index] < *height_range.end() {
                        match self.get_voxel(voxel + IVec3::Y * heights[index]) {
                            Voxel::Air => break,
                            _ => {},
                        }

                        heights[index] += 1;
                    }
                },
            };
        }

        let mut sum = 0;
        for index in 0..9 {
            sum += heights[index] * convolution[index];
        }
        let new_height = sum / 9;

        // create a gradient over the range to the current height or the new height if
        // lower.
        let mut gradient = Vec::new();
        for height in *height_range.start()..new_height.max(0) {
            let voxel = self.get_voxel(pos + IVec3::Y * height);
            gradient.push(voxel);
        }

        if new_height < pos.y {
            // squish the voxels down
        } else {
            // stretch the voxels out
        }
    }

    pub fn point_iter<'a, 'b>(&'b self) -> impl Iterator<Item = IVec3> + 'a {
        let voxel_size = self.voxel_size;
        (0..voxel_size.x).flat_map(move |x| {
            (0..voxel_size.z).flat_map(move |z| (0..voxel_size.y).map(move |y| IVec3::new(x, y, z)))
        })
    }

    pub fn diff(&self, other: &Voxels, cutoff: usize) -> Vec<VoxelDiff> {
        let mut diffs = Vec::new();

        for point in self.point_iter() {
            let v1 = self.get_voxel(point);
            let v2 = other.get_voxel(point);
            if v1 != v2 {
                diffs.push(VoxelDiff { point, v1, v2 });
                if diffs.len() > cutoff {
                    break;
                }
            }
        }

        return diffs;
    }

    pub fn set_voxel_brush<S: Sdf>(&mut self, center: IVec3, brush: S, voxel: Voxel) {
        let half_size = self.voxel_size.as_vec3a() / 2.0;
        for raster_voxel in crate::sdf::voxel_rasterize::rasterize(
            brush,
            crate::sdf::voxel_rasterize::RasterConfig {
                clip_bounds: Aabb3d { min: -half_size, max: half_size },
                grid_scale: GRID_SCALE,
                pad_bounds: Vec3::ZERO,
            },
        ) {
            if raster_voxel.distance <= 0.0 {
                self.set_voxel(raster_voxel.point + center, voxel);
            }
        }
    }
}

#[derive(Debug, Copy, Clone)]
pub struct VoxelDiff {
    pub point: IVec3,
    pub v1: Voxel,
    pub v2: Voxel,
}<|MERGE_RESOLUTION|>--- conflicted
+++ resolved
@@ -13,13 +13,8 @@
 // use crate::voxel::mesh::surface_net::Remeshed;
 use crate::voxel::mesh::{BinaryGreedy, SurfaceNet};
 use crate::voxel::raycast::VoxelHit;
-<<<<<<< HEAD
-use crate::voxel::simulation::data::{ChunkPoint, SimChunks, chunk_point};
-use crate::voxel::simulation::rle::RLEChunk;
-=======
 use crate::voxel::simulation::data::SimChunks;
 use crate::voxel::tree::VoxelTree;
->>>>>>> f206a204
 use crate::voxel::{GRID_SCALE, UpdateVoxelMeshSet, Voxel, VoxelAabb};
 
 pub fn plugin(app: &mut App) {
@@ -35,17 +30,9 @@
     // Remeshed::default(),
 )]
 pub struct Voxels {
-<<<<<<< HEAD
-    // compressed data as z-order curve run-length encoded data.
-    pub chunks: HashMap<ChunkPoint, RLEChunk>,
-
-    pub updated_set: HashSet<ChunkPoint>,
-=======
     // Simulation data
     // pub sim_chunks: SimChunks,
-
     pub tree: VoxelTree,
->>>>>>> f206a204
 
     // Shared data
     pub voxel_size: IVec3,
@@ -53,41 +40,19 @@
 
 impl Voxels {
     pub fn new(voxel_size: IVec3) -> Self {
-<<<<<<< HEAD
-        Self { chunks: HashMap::new(), updated_set: HashSet::new(), voxel_size }
-=======
         let mut tree = VoxelTree::new();
         tree.grow_n_layers(4);
-        Self { tree: tree, voxel_size }
->>>>>>> f206a204
+        Self { tree, voxel_size }
     }
 
     #[inline]
     pub fn get_voxel(&self, point: IVec3) -> Voxel {
-<<<<<<< HEAD
-        let chunk_point = chunk_point(point);
-        if let Some(chunk) = self.chunks.get(&chunk_point) {
-            chunk.get_voxel(point)
-        } else {
-            Voxel::Air
-        }
-=======
         self.tree.get_voxel(point) // sim is source of truth
->>>>>>> f206a204
     }
 
     #[inline]
     pub fn set_voxel(&mut self, point: IVec3, voxel: Voxel) {
-<<<<<<< HEAD
-        let chunk_point = chunk_point(point);
-        if let Some(chunk) = self.chunks.get_mut(&chunk_point) {
-            chunk.get(point)
-        } else {
-            Voxel::Air
-        }
-=======
         self.tree.set_voxel(point, voxel);
->>>>>>> f206a204
     }
 
     // #[inline]
